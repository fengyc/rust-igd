#![deny(missing_docs)]

//! This library allows you to communicate with an IGD enabled device.
//! Use one of the `search_gateway` functions to obtain a `Gateway` object.
//! You can then communicate with the device via this object.

extern crate attohttpc;
#[macro_use]
extern crate log;
#[cfg(feature = "aio")]
extern crate bytes;

extern crate rand;
extern crate url;
extern crate xmltree;

#[cfg(feature = "aio")]
extern crate futures;
#[cfg(feature = "aio")]
extern crate http;
#[cfg(feature = "aio")]
extern crate hyper;
#[cfg(feature = "aio")]
extern crate tokio;

// data structures
<<<<<<< HEAD
pub use self::common::SearchOptions;
pub use self::errors::{AddAnyPortError, AddPortError, GetExternalIpError, RemovePortError, RequestError, SearchError};
=======
pub use self::common::parsing::PortMappingEntry;
pub use self::common::SearchOptions;
pub use self::errors::{
    AddAnyPortError, AddPortError, GetExternalIpError, GetGenericPortMappingEntryError, RemovePortError, RequestError,
    SearchError,
};
>>>>>>> 00be6926
pub use self::errors::{Error, Result};
pub use self::gateway::Gateway;

// search of gateway
pub use self::search::search_gateway;
pub use self::search::search_multi_gateways;

#[cfg(feature = "aio")]
pub mod aio;
mod common;
mod errors;
mod gateway;
mod search;

use std::fmt;

/// Represents the protocols available for port mapping.
#[derive(Debug, Clone, Copy, PartialEq)]
pub enum PortMappingProtocol {
    /// TCP protocol
    TCP,
    /// UDP protocol
    UDP,
}

impl fmt::Display for PortMappingProtocol {
    fn fmt(&self, f: &mut fmt::Formatter) -> fmt::Result {
        write!(
            f,
            "{}",
            match *self {
                PortMappingProtocol::TCP => "TCP",
                PortMappingProtocol::UDP => "UDP",
            }
        )
    }
}<|MERGE_RESOLUTION|>--- conflicted
+++ resolved
@@ -24,23 +24,17 @@
 extern crate tokio;
 
 // data structures
-<<<<<<< HEAD
-pub use self::common::SearchOptions;
-pub use self::errors::{AddAnyPortError, AddPortError, GetExternalIpError, RemovePortError, RequestError, SearchError};
-=======
 pub use self::common::parsing::PortMappingEntry;
 pub use self::common::SearchOptions;
 pub use self::errors::{
     AddAnyPortError, AddPortError, GetExternalIpError, GetGenericPortMappingEntryError, RemovePortError, RequestError,
     SearchError,
 };
->>>>>>> 00be6926
 pub use self::errors::{Error, Result};
 pub use self::gateway::Gateway;
 
 // search of gateway
 pub use self::search::search_gateway;
-pub use self::search::search_multi_gateways;
 
 #[cfg(feature = "aio")]
 pub mod aio;
